/*
 * Copyright (c) Meta Platforms, Inc. and affiliates.
 *
 * Licensed under the Apache License, Version 2.0 (the "License");
 * you may not use this file except in compliance with the License.
 * You may obtain a copy of the License at
 *
 *     http://www.apache.org/licenses/LICENSE-2.0
 *
 * Unless required by applicable law or agreed to in writing, software
 * distributed under the License is distributed on an "AS IS" BASIS,
 * WITHOUT WARRANTIES OR CONDITIONS OF ANY KIND, either express or implied.
 * See the License for the specific language governing permissions and
 * limitations under the License.
 */

#pragma once

#include <folly/Portability.h>

#include <cassert>

#include "cachelib/common/Serialization.h"
#include "cachelib/navy/common/Types.h"

namespace facebook {
namespace cachelib {
namespace navy {

// Base interface class for NVM index: map from key to value.
// Under the hood, it stores key hash to value map
class Index {
 public:
  // Specify 1 second window size for quantile estimator with any Index.
  // TODO: this will be deprecated when we deprecated totalHits tracking.
  static constexpr std::chrono::seconds kQuantileWindowSize{1};

  virtual ~Index() = default;

  // ItemRecord is the structure that will be used for LookupResult used by
  // Index's APIs.
  // (Though we will use a different format for actual stored payload in memory
  // per different types of Index implementation, we keep this strucutre as it
  // is for now since it's being used in interface's return type)
  // TODO: totalHits will be deprecated soon.
  struct FOLLY_PACK_ATTR ItemRecord {
    // encoded address
    uint32_t address{0};
    // a hint for the item size. It is the responsibility of the caller
    // to translate this hint back into a usable size.
    uint16_t sizeHint{0};
    // either total hits during this item's entire lifetime in cache or
    // binary representation of item hits history (MSB is 1 if item had hits in
    // the last write cycle, LSB represents 8 cycles ago), depending on the
    // BlockCacheIndexConfig
    union {
      uint8_t totalHits;
      uint8_t itemHistory;
    } extra{0};

    // hits during the current window for this item (e.g. before re-admission)
    uint8_t currentHits{0};
    ItemRecord(uint32_t _address = 0,
               uint16_t _sizeHint = 0,
               uint8_t _extra = 0,
               uint8_t _currentHits = 0)
        : address(_address),
          sizeHint(_sizeHint),
<<<<<<< HEAD
          currentHits(_currentHits) {
        extra.totalHits = _extra;  // Initialize union in constructor body
    }
=======
          extra(_extra),
          currentHits(_currentHits) {}
>>>>>>> b2b03f50
  };
  static_assert(8 == sizeof(ItemRecord), "ItemRecord size is 8 bytes");

  struct LookupResult {
    friend class Index;

    LookupResult() = default;
    explicit LookupResult(bool found, ItemRecord record)
        : record_(record), found_(found) {}

    bool found() const { return found_; }

    ItemRecord record() const {
      XDCHECK(found_);
      return record_;
    }

    uint32_t address() const {
      XDCHECK(found_);
      return record_.address;
    }

    uint16_t sizeHint() const {
      XDCHECK(found_);
      return record_.sizeHint;
    }

    uint8_t currentHits() const {
      XDCHECK(found_);
      return record_.currentHits;
    }

    uint8_t totalHits() const {
      XDCHECK(found_);
      return record_.extra.totalHits;
    }

    uint8_t itemHistory() const {
      XDCHECK(found_);
      return record_.extra.itemHistory;
    }

   private:
    ItemRecord record_;
    bool found_{false};
  };

  struct MemFootprintRange {
    size_t maxUsedBytes{0};
    size_t minUsedBytes{0};
  };

  // Writes index to a Thrift object
  virtual void persist(RecordWriter& rw) const = 0;

  // Resets index then inserts entries read from @deserializer.
  virtual void recover(RecordReader& rr) = 0;

  // Gets value and update tracking counters
  virtual LookupResult lookup(uint64_t key) = 0;

  // Gets value without updating tracking counters
  virtual LookupResult peek(uint64_t key) const = 0;

  // Inserts or overwrites existing key if exists with new address and size, and
  // it also will reset hits counting. If the entry was successfully
  // overwritten, LookupResult.found() returns true and LookupResult.record()
  // returns the old record.
  virtual LookupResult insert(uint64_t key,
                              uint32_t address,
                              uint16_t sizeHint) = 0;

  // Replaces old address with new address if there exists the key with the
  // identical old address. Current hits will be reset after successful replace.
  // All other fields in the record is retained.
  //
  // @return true if replaced.
  virtual bool replaceIfMatch(uint64_t key,
                              uint32_t newAddress,
                              uint32_t oldAddress) = 0;

  // If the entry was successfully removed, LookupResult.found() returns true
  // and LookupResult.record() returns the record that was just found.
  // If the entry wasn't found, then LookupResult.found() returns false.
  virtual LookupResult remove(uint64_t key) = 0;

  // Removes only if both key and address match.
  //
  // @return true if removed successfully, false otherwise.
  virtual bool removeIfMatch(uint64_t key, uint32_t address) = 0;

  // Resets all the buckets to the initial state.
  virtual void reset() = 0;

  // Walks buckets and computes total index entry count
  virtual size_t computeSize() const = 0;

  // Walks buckets and computes max/min memory footprint range that index will
  // currently use for the entries it currently has. (Since there could be cases
  // that it's difficult to get exact number with the memory footprint (ex.
  // sparse_map) this function should return max/min range of memory footprint
  virtual MemFootprintRange computeMemFootprintRange() const = 0;

  // Exports index stats via CounterVisitor.
  virtual void getCounters(const CounterVisitor& visitor) const = 0;

 protected:
  // Updates hits information of a key.
  virtual void setHitsTestOnly(uint64_t key,
                               uint8_t currentHits,
                               uint8_t totalHits) = 0;
};
} // namespace navy
} // namespace cachelib
} // namespace facebook<|MERGE_RESOLUTION|>--- conflicted
+++ resolved
@@ -66,14 +66,9 @@
                uint8_t _currentHits = 0)
         : address(_address),
           sizeHint(_sizeHint),
-<<<<<<< HEAD
           currentHits(_currentHits) {
         extra.totalHits = _extra;  // Initialize union in constructor body
     }
-=======
-          extra(_extra),
-          currentHits(_currentHits) {}
->>>>>>> b2b03f50
   };
   static_assert(8 == sizeof(ItemRecord), "ItemRecord size is 8 bytes");
 
